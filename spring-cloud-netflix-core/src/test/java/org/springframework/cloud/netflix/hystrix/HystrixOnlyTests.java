/*
 * Copyright 2013-2015 the original author or authors.
 *
 * Licensed under the Apache License, Version 2.0 (the "License");
 * you may not use this file except in compliance with the License.
 * You may obtain a copy of the License at
 *
 *      http://www.apache.org/licenses/LICENSE-2.0
 *
 * Unless required by applicable law or agreed to in writing, software
 * distributed under the License is distributed on an "AS IS" BASIS,
 * WITHOUT WARRANTIES OR CONDITIONS OF ANY KIND, either express or implied.
 * See the License for the specific language governing permissions and
 * limitations under the License.
 */

package org.springframework.cloud.netflix.hystrix;

import java.util.Base64;
import java.util.Map;

import org.junit.Test;
import org.junit.runner.RunWith;
import org.springframework.beans.factory.annotation.Autowired;
import org.springframework.boot.actuate.autoconfigure.endpoint.web.WebEndpointProperties;
import org.springframework.boot.autoconfigure.EnableAutoConfiguration;
import org.springframework.boot.test.context.SpringBootTest;
import org.springframework.boot.test.web.client.TestRestTemplate;
import org.springframework.boot.web.server.LocalServerPort;
import org.springframework.cloud.client.circuitbreaker.EnableCircuitBreaker;
import org.springframework.context.annotation.Bean;
import org.springframework.context.annotation.Configuration;
import org.springframework.http.HttpEntity;
import org.springframework.http.HttpHeaders;
import org.springframework.http.HttpMethod;
<<<<<<< HEAD
=======
import org.springframework.http.HttpStatus;
>>>>>>> 4ab9897b
import org.springframework.http.ResponseEntity;
import org.springframework.test.annotation.DirtiesContext;
import org.springframework.test.context.ActiveProfiles;
import org.springframework.test.context.junit4.SpringRunner;
import org.springframework.web.bind.annotation.RequestMapping;
import org.springframework.web.bind.annotation.RestController;

import com.netflix.hystrix.contrib.javanica.annotation.HystrixCommand;

<<<<<<< HEAD
import static org.assertj.core.api.Assertions.assertThat;
import static org.junit.Assert.assertEquals;
import static org.junit.Assert.assertFalse;
import static org.springframework.boot.test.context.SpringBootTest.WebEnvironment.RANDOM_PORT;
import static org.springframework.cloud.netflix.test.TestAutoConfiguration.PASSWORD;
import static org.springframework.cloud.netflix.test.TestAutoConfiguration.USER;
=======
>>>>>>> 4ab9897b

/**
 * @author Spencer Gibb
 */
@RunWith(SpringRunner.class)
@SpringBootTest(classes = HystrixOnlyApplication.class, webEnvironment = RANDOM_PORT,
		properties = "management.endpoint.health.show-details=ALWAYS")
@DirtiesContext
@ActiveProfiles("proxysecurity")
public class HystrixOnlyTests {
	private static final String BASE_PATH = new WebEndpointProperties().getBasePath();

	@LocalServerPort
	private int port;
<<<<<<< HEAD
=======

	@Value("${security.user.username}")
	private String username;

	@Value("${security.user.password}")
	private String password;
>>>>>>> 4ab9897b

	@Test
	public void testNormalExecution() {
		ResponseEntity<String> res = new TestRestTemplate()
				.getForEntity("http://localhost:" + this.port + "/", String.class);
		assertEquals("incorrect response", "Hello world", res.getBody());
	}

	@Test
	public void testFailureFallback() {
		ResponseEntity<String> res = new TestRestTemplate()
				.getForEntity("http://localhost:" + this.port + "/fail", String.class);
		assertEquals("incorrect fallback", "Fallback Hello world", res.getBody());
	}

	@Test
	@SuppressWarnings("unchecked")
	public void testHystrixHealth() {
		Map map = getHealth();
		assertThat(map).containsKeys("details");
		Map details = (Map) map.get("details");
		assertThat(details).containsKeys("hystrix");
		Map hystrix = (Map) details.get("hystrix");
		assertThat(hystrix).containsEntry("status", "UP");
	}

	@Test
	public void testNoDiscoveryHealth() {
		Map<?, ?> map = getHealth();
		// There is explicitly no discovery, so there should be no discovery health key
		assertFalse("Incorrect existing discovery health key",
				map.containsKey("discovery"));
	}

<<<<<<< HEAD
	private Map getHealth() {
		return new TestRestTemplate().exchange(
				"http://localhost:" + this.port + BASE_PATH + "/health", HttpMethod.GET,
				new HttpEntity<Void>(createBasicAuthHeader(USER, PASSWORD)),
=======
	@Test
	public void testHystrixInnerMapMetrics() {
		// We have to hit any Hystrix command before Hystrix metrics to be populated
		String url = "http://localhost:" + this.port + "/";
		ResponseEntity<String> response = new TestRestTemplate().getForEntity(url,
				String.class);
		assertEquals("bad response code", HttpStatus.OK, response.getStatusCode());

		// Poller takes some time to realize for new metrics
		try {
			Thread.sleep(2000);
		} catch (InterruptedException e) {}

		Map<?, ?> map = getMetrics();

		assertTrue("There is no latencyTotal group key specified",
				map.containsKey("gauge.servo.hystrix.hystrixcommand.service.hello.latencytotal.75"));
		assertTrue("There is no latencyExecute group key specified",
				map.containsKey("gauge.servo.hystrix.hystrixcommand.service.hello.latencyexecute.75"));
	}


	private Map<?, ?> getMetrics() {
		return getAuthenticatedEndpoint("/admin/metrics");
	}

	private Map<?, ?> getHealth() {
		return getAuthenticatedEndpoint("/admin/health");
	}

	private Map<?, ?> getAuthenticatedEndpoint(String endpoint) {
		return new TestRestTemplate().exchange(
				"http://localhost:" + this.port + endpoint, HttpMethod.GET,
				new HttpEntity<Void>(createBasicAuthHeader(username, password)),
>>>>>>> 4ab9897b
				Map.class).getBody();
	}

	public static HttpHeaders createBasicAuthHeader(final String username,
													final String password) {
		return new HttpHeaders() {
			private static final long serialVersionUID = 1766341693637204893L;

			{
				String auth = username + ":" + password;
				byte[] encodedAuth = Base64.getEncoder().encode(auth.getBytes());
				String authHeader = "Basic " + new String(encodedAuth);
				this.set("Authorization", authHeader);
			}
		};
	}
}

class Service {
	@HystrixCommand
	public String hello() {
		return "Hello world";
	}

	@HystrixCommand(fallbackMethod = "fallback")
	public String fail() {
		throw new RuntimeException("Always fail");
	}

	public String fallback() {
		return "Fallback Hello world";
	}
}

// Don't use @SpringBootApplication because we don't want to component scan
@Configuration
@EnableAutoConfiguration
@EnableCircuitBreaker
@RestController
class HystrixOnlyApplication {

	@Bean
	public Service service() {
		return new Service();
	}

	@Autowired
	private Service service;

	@RequestMapping("/")
	public String home() {
		return this.service.hello();
	}

	@RequestMapping("/fail")
	public String fail() {
		return this.service.fail();
	}

}<|MERGE_RESOLUTION|>--- conflicted
+++ resolved
@@ -17,6 +17,7 @@
 package org.springframework.cloud.netflix.hystrix;
 
 import java.util.Base64;
+import java.util.List;
 import java.util.Map;
 
 import org.junit.Test;
@@ -33,10 +34,7 @@
 import org.springframework.http.HttpEntity;
 import org.springframework.http.HttpHeaders;
 import org.springframework.http.HttpMethod;
-<<<<<<< HEAD
-=======
 import org.springframework.http.HttpStatus;
->>>>>>> 4ab9897b
 import org.springframework.http.ResponseEntity;
 import org.springframework.test.annotation.DirtiesContext;
 import org.springframework.test.context.ActiveProfiles;
@@ -46,22 +44,20 @@
 
 import com.netflix.hystrix.contrib.javanica.annotation.HystrixCommand;
 
-<<<<<<< HEAD
 import static org.assertj.core.api.Assertions.assertThat;
 import static org.junit.Assert.assertEquals;
 import static org.junit.Assert.assertFalse;
+import static org.junit.Assert.assertTrue;
 import static org.springframework.boot.test.context.SpringBootTest.WebEnvironment.RANDOM_PORT;
 import static org.springframework.cloud.netflix.test.TestAutoConfiguration.PASSWORD;
 import static org.springframework.cloud.netflix.test.TestAutoConfiguration.USER;
-=======
->>>>>>> 4ab9897b
 
 /**
  * @author Spencer Gibb
  */
 @RunWith(SpringRunner.class)
 @SpringBootTest(classes = HystrixOnlyApplication.class, webEnvironment = RANDOM_PORT,
-		properties = "management.endpoint.health.show-details=ALWAYS")
+		properties = {"management.endpoint.health.show-details=ALWAYS"})
 @DirtiesContext
 @ActiveProfiles("proxysecurity")
 public class HystrixOnlyTests {
@@ -69,15 +65,6 @@
 
 	@LocalServerPort
 	private int port;
-<<<<<<< HEAD
-=======
-
-	@Value("${security.user.username}")
-	private String username;
-
-	@Value("${security.user.password}")
-	private String password;
->>>>>>> 4ab9897b
 
 	@Test
 	public void testNormalExecution() {
@@ -112,16 +99,10 @@
 				map.containsKey("discovery"));
 	}
 
-<<<<<<< HEAD
-	private Map getHealth() {
-		return new TestRestTemplate().exchange(
-				"http://localhost:" + this.port + BASE_PATH + "/health", HttpMethod.GET,
-				new HttpEntity<Void>(createBasicAuthHeader(USER, PASSWORD)),
-=======
 	@Test
 	public void testHystrixInnerMapMetrics() {
 		// We have to hit any Hystrix command before Hystrix metrics to be populated
-		String url = "http://localhost:" + this.port + "/";
+		String url = "http://localhost:" + this.port;
 		ResponseEntity<String> response = new TestRestTemplate().getForEntity(url,
 				String.class);
 		assertEquals("bad response code", HttpStatus.OK, response.getStatusCode());
@@ -131,28 +112,27 @@
 			Thread.sleep(2000);
 		} catch (InterruptedException e) {}
 
-		Map<?, ?> map = getMetrics();
+		Map<String, List<String>> map = (Map<String, List<String>>) getMetrics();
 
 		assertTrue("There is no latencyTotal group key specified",
-				map.containsKey("gauge.servo.hystrix.hystrixcommand.service.hello.latencytotal.75"));
+				map.get("names").contains("hystrix.latency.total"));
 		assertTrue("There is no latencyExecute group key specified",
-				map.containsKey("gauge.servo.hystrix.hystrixcommand.service.hello.latencyexecute.75"));
+				map.get("names").contains("hystrix.latency.execution"));
 	}
 
 
 	private Map<?, ?> getMetrics() {
-		return getAuthenticatedEndpoint("/admin/metrics");
+		return getAuthenticatedEndpoint("/metrics");
 	}
 
 	private Map<?, ?> getHealth() {
-		return getAuthenticatedEndpoint("/admin/health");
+		return getAuthenticatedEndpoint("/health");
 	}
 
 	private Map<?, ?> getAuthenticatedEndpoint(String endpoint) {
 		return new TestRestTemplate().exchange(
-				"http://localhost:" + this.port + endpoint, HttpMethod.GET,
-				new HttpEntity<Void>(createBasicAuthHeader(username, password)),
->>>>>>> 4ab9897b
+				"http://localhost:" + this.port + BASE_PATH + endpoint, HttpMethod.GET,
+				new HttpEntity<Void>(createBasicAuthHeader(USER, PASSWORD)),
 				Map.class).getBody();
 	}
 
